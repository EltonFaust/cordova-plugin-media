<?xml version="1.0" encoding="UTF-8"?>

<plugin xmlns="http://apache.org/cordova/ns/plugins/1.0"
xmlns:android="http://schemas.android.com/apk/res/android"
id="org.apache.cordova.media"
    version="0.2.6-dev">
    <name>Media</name>
    <description>Cordova Media Plugin</description>
    <license>Apache 2.0</license>
    <keywords>cordova,media</keywords>
    <repo>https://git-wip-us.apache.org/repos/asf/cordova-plugin-media.git</repo>
    <issue>https://issues.apache.org/jira/browse/CB/component/12320647</issue>

    <js-module src="www/MediaError.js" name="MediaError">
        <clobbers target="window.MediaError" />
    </js-module>
    
    <js-module src="www/Media.js" name="Media">
        <clobbers target="window.Media" />
    </js-module>
    
    <!-- android -->
    <platform name="android">
        <config-file target="res/xml/config.xml" parent="/*">
            <feature name="Media" >
                <param name="android-package" value="org.apache.cordova.media.AudioHandler"/>
            </feature>
        </config-file>
        
        <config-file target="AndroidManifest.xml" parent="/*">
            <uses-permission android:name="android.permission.RECORD_AUDIO" />
            <uses-permission android:name="android.permission.MODIFY_AUDIO_SETTINGS" />
            <uses-permission android:name="android.permission.WRITE_EXTERNAL_STORAGE" />
        </config-file>
        
        <source-file src="src/android/AudioHandler.java" target-dir="src/org/apache/cordova/media" />
        <source-file src="src/android/AudioPlayer.java" target-dir="src/org/apache/cordova/media" />
        <source-file src="src/android/FileHelper.java" target-dir="src/org/apache/cordova/media" />
     </platform>
     
<<<<<<< HEAD
     <!-- amazon-fireos -->
    <platform name="amazon-fireos">
        <config-file target="res/xml/config.xml" parent="/*">
            <feature name="Media" >
                <param name="android-package" value="org.apache.cordova.media.AudioHandler"/>
            </feature>
        </config-file>
        
        <config-file target="AndroidManifest.xml" parent="/*">
            <uses-permission android:name="android.permission.RECORD_AUDIO" />
            <uses-permission android:name="android.permission.MODIFY_AUDIO_SETTINGS" />
            <uses-permission android:name="android.permission.WRITE_EXTERNAL_STORAGE" />
        </config-file>
        
        <source-file src="src/android/AudioHandler.java" target-dir="src/org/apache/cordova/media" />
        <source-file src="src/android/AudioPlayer.java" target-dir="src/org/apache/cordova/media" />
        <source-file src="src/android/FileHelper.java" target-dir="src/org/apache/cordova/media" />
     </platform>


=======
     <!-- ubuntu -->
     <platform name="ubuntu">
         <config-file target="config.xml" parent="/*">
             <feature name="Camera">
                 <param policy_group="microphone" policy_version="1" />
                 <param policy_group="video" policy_version="1" />
             </feature>
         </config-file>
         <header-file src="src/ubuntu/media.h" />
         <source-file src="src/ubuntu/media.cpp" />
     </platform>

>>>>>>> a05deffb
     <!-- ios -->
     <platform name="ios">    
         <config-file target="config.xml" parent="/*">
             <feature name="Media">
                 <param name="ios-package" value="CDVSound" /> 
             </feature>
         </config-file>
         <header-file src="src/ios/CDVSound.h" />
         <source-file src="src/ios/CDVSound.m" />
     </platform>

    <!-- blackberry10 -->
    <platform name="blackberry10">
        <source-file src="src/blackberry10/index.js" target-dir="Media" />
        <config-file target="www/config.xml" parent="/widget">
            <feature name="Media" value="Media"/>
        </config-file>
    </platform>

    <!-- wp7 -->
    <platform name="wp7">
        <config-file target="config.xml" parent="/*">
            <feature name="Media">
                <param name="wp-package" value="Media"/>
            </feature>
        </config-file>

        <config-file target="Properties/WMAppManifest.xml" parent="/Deployment/App/Capabilities">
            <Capability Name="ID_CAP_MEDIALIB"/>
            <Capability Name="ID_CAP_MICROPHONE"/>
        </config-file>

        <source-file src="src/wp/Media.cs" />
        <source-file src="src/wp/AudioPlayer.cs" />
    </platform>

    <!-- wp8 -->
    <platform name="wp8">
        <config-file target="config.xml" parent="/*">
            <feature name="Media">
                <param name="wp-package" value="Media"/>
            </feature>
        </config-file>

        <config-file target="Properties/WMAppManifest.xml" parent="/Deployment/App/Capabilities">
            <Capability Name="ID_CAP_MEDIALIB_AUDIO"/>
            <Capability Name="ID_CAP_MEDIALIB_PLAYBACK"/>
            <Capability Name="ID_CAP_MICROPHONE"/>
        </config-file>

        <source-file src="src/wp/Media.cs" />
        <source-file src="src/wp/AudioPlayer.cs" />
    </platform>

    <!-- windows8 -->
    <platform name="windows8">
        <js-module src="src/windows8/MediaProxy.js" name="MediaProxy">
            <merges target="" />
        </js-module>
    </platform>
    
            
</plugin><|MERGE_RESOLUTION|>--- conflicted
+++ resolved
@@ -38,7 +38,6 @@
         <source-file src="src/android/FileHelper.java" target-dir="src/org/apache/cordova/media" />
      </platform>
      
-<<<<<<< HEAD
      <!-- amazon-fireos -->
     <platform name="amazon-fireos">
         <config-file target="res/xml/config.xml" parent="/*">
@@ -59,11 +58,10 @@
      </platform>
 
 
-=======
      <!-- ubuntu -->
      <platform name="ubuntu">
          <config-file target="config.xml" parent="/*">
-             <feature name="Camera">
+             <feature name="Media">
                  <param policy_group="microphone" policy_version="1" />
                  <param policy_group="video" policy_version="1" />
              </feature>
@@ -72,7 +70,6 @@
          <source-file src="src/ubuntu/media.cpp" />
      </platform>
 
->>>>>>> a05deffb
      <!-- ios -->
      <platform name="ios">    
          <config-file target="config.xml" parent="/*">
